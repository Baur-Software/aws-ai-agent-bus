terraform {
  required_version = ">= 1.0"

  required_providers {
    aws = {
      source  = "hashicorp/aws"
      version = "~> 5.0"
    }
  }

  backend "s3" {
<<<<<<< HEAD
    bucket = "baursoftware-terraform-state"
    key    = "agent-mesh/small/event_bus/terraform.tfstate"
    region = "us-west-2"
=======
    bucket  = "baursoftware-terraform-state"
    key     = "agent-mesh/small/event_bus/terraform.tfstate"
    region  = "us-west-2"
>>>>>>> e7008a38
    # profile = "baursoftware" # Now using AWS_PROFILE env var or backend.hcl
    encrypt = true
  }
}

provider "aws" {
  default_tags {
    tags = {
      ManagedBy = "terraform"
      Project   = "agent-mesh"
    }
  }
}<|MERGE_RESOLUTION|>--- conflicted
+++ resolved
@@ -9,15 +9,9 @@
   }
 
   backend "s3" {
-<<<<<<< HEAD
-    bucket = "baursoftware-terraform-state"
-    key    = "agent-mesh/small/event_bus/terraform.tfstate"
-    region = "us-west-2"
-=======
     bucket  = "baursoftware-terraform-state"
     key     = "agent-mesh/small/event_bus/terraform.tfstate"
     region  = "us-west-2"
->>>>>>> e7008a38
     # profile = "baursoftware" # Now using AWS_PROFILE env var or backend.hcl
     encrypt = true
   }
